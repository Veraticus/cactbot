--- conflicted
+++ resolved
@@ -102,9 +102,7 @@
   InfoSoundVolume: 1,
   LongSoundVolume: 1,
   PullSoundVolume: 1,
-<<<<<<< HEAD
   BrowserTTS: false,
-=======
   RumbleEnabled: false,
   InfoRumbleDuration: 400,
   InfoRumbleWeak: 0.5,
@@ -115,7 +113,6 @@
   AlarmRumbleDuration: 750,
   AlarmRumbleWeak: 0.75,
   AlarmRumbleStrong: 0.75,
->>>>>>> df8e6742
   cactbotWormholeStrat: false,
   cactbote8sUptimeKnockbackStrat: false,
 };
