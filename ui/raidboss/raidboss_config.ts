import { isLang, Lang } from '../../resources/languages';
import { UnreachableCode } from '../../resources/not_reached';
import PartyTracker from '../../resources/party';
import Regexes from '../../resources/regexes';
import { triggerOutputFunctions } from '../../resources/responses';
import UserConfig, {
  ConfigValue,
  OptionsTemplate,
  UserFileCallback,
} from '../../resources/user_config';
import { BaseOptions, RaidbossData } from '../../types/data';
import { SavedConfigEntry } from '../../types/event';
import { Job, Role } from '../../types/job';
import { Matches } from '../../types/net_matches';
import {
  LocaleText,
  LooseTrigger,
  Output,
  OutputStrings,
  RaidbossFileData,
  TimelineField,
  TriggerAutoConfig,
} from '../../types/trigger';
import {
  CactbotConfigurator,
  ConfigLooseTrigger,
  ConfigLooseTriggerSet,
  ConfigProcessedFileMap,
} from '../config/config';

import raidbossFileData from './data/raidboss_manifest.txt';
import { RaidbossTriggerField, RaidbossTriggerOutput } from './popup-text';
import raidbossOptions, { RaidbossOptions } from './raidboss_options';
import { TimelineParser } from './timeline_parser';

const kOptionKeys = {
  output: 'Output',
  duration: 'Duration',
  beforeSeconds: 'BeforeSeconds',
  outputStrings: 'OutputStrings',
} as const;

type TriggerSoundOption = {
  label: LocaleText;
  debugOnly?: boolean;
};

// No sound only option, because that's silly.
const kTriggerOptions = {
  default: {
    label: {
      en: '✔ Defaults',
      de: '✔ Standards',
      fr: '✔ Défauts',
      ja: '✔ 初期設定',
      cn: '✔ 默认设置',
      ko: '✔ 기본',
    },
  },
  textAndSound: {
    label: {
      en: '🆙🔊 Text and Sound',
      de: '🆙🔊 Text und Ton',
      fr: '🆙🔊 Texte et son',
      ja: '🆙🔊 テキストと音声',
      cn: '🆙🔊 文字显示与提示音',
      ko: '🆙🔊 텍스트와 소리',
    },
  },
  ttsAndText: {
    label: {
      en: '🆙💬 Text and TTS',
      de: '🆙💬 Text und TTS',
      fr: '🆙💬 Texte et TTS',
      ja: '🆙💬 テキストとTTS',
      cn: '🆙💬 文字显示与TTS',
      ko: '🆙💬 텍스트와 TTS',
    },
  },
  ttsOnly: {
    label: {
      en: '💬 TTS Only',
      de: '💬 Nur TTS',
      fr: '💬 TTS Seulement',
      ja: '💬 TTSのみ',
      cn: '💬 只使用TTS',
      ko: '💬 TTS만',
    },
  },
  textOnly: {
    label: {
      en: '🆙 Text Only',
      de: '🆙 Nur Text',
      fr: '🆙 Texte seulement',
      ja: '🆙 テキストのみ',
      cn: '🆙 只使用文字显示',
      ko: '🆙 텍스트만',
    },
  },
  disabled: {
    label: {
      en: '❌ Disabled',
      de: '❌ Deaktiviert',
      fr: '❌ Désactivé',
      ja: '❌ 無効',
      cn: '❌ 禁用',
      ko: '❌ 비활성화',
    },
  },
} as const;

const triggerSoundOptions: { [key: string]: TriggerSoundOption } = kTriggerOptions;

type DetailKey = {
  label: LocaleText;
  cls: string;
  debugOnly?: boolean;
  generatedManually?: boolean;
};

const kDetailKeys = {
  'triggerRegex': {
    label: {
      en: 'regex',
      de: 'regex',
      fr: 'regex',
      ja: '正規表現',
      cn: '正则表达式',
      ko: '정규식',
    },
    cls: 'regex-text',
    debugOnly: true,
  },
  'triggerNetRegex': {
    label: {
      en: 'netregex',
      de: 'netregex',
      fr: 'netregex',
      ja: 'ネット正規表現',
      cn: '网络日志正则表达式',
      ko: '정규표현식',
    },
    cls: 'regex-text',
    debugOnly: true,
  },
  'timelineRegex': {
    label: {
      en: 'timeline',
      de: 'timeline',
      fr: 'timeline',
      ja: 'タイムライン',
      cn: '时间轴',
      ko: '타임라인',
    },
    cls: 'regex-text',
    debugOnly: true,
  },
  'beforeSeconds': {
    label: {
      en: 'before (sec)',
      de: 'Vorher (Sekunden)',
      fr: 'avant (seconde)',
      ja: 'その前に (秒)',
      cn: '提前 (秒)',
      ko: '앞당김 (초)',
    },
    cls: 'before-seconds-text',
    generatedManually: true,
  },
  'condition': {
    label: {
      en: 'condition',
      de: 'condition',
      fr: 'condition',
      ja: '条件',
      cn: '条件',
      ko: '조건',
    },
    cls: 'condition-text',
    debugOnly: true,
  },
  'duration': {
    label: {
      en: 'duration (sec)',
      de: 'Dauer (Sekunden)',
      fr: 'Durée (secondes)',
      ja: '存続時間 (秒)',
      cn: '持续时间 (秒)',
      ko: '지속 시간 (초)',
    },
    cls: 'duration-text',
    generatedManually: true,
  },
  'preRun': {
    label: {
      en: 'preRun',
      de: 'preRun',
      fr: 'preRun',
      ja: 'プレ実行',
      cn: '预运行',
      ko: '사전 실행',
    },
    cls: 'prerun-text',
    debugOnly: true,
  },
  'alarmText': {
    label: {
      en: 'alarm',
      de: 'alarm',
      fr: 'alarme',
      ja: '警報',
      cn: '警报文本',
      ko: '경고',
    },
    cls: 'alarm-text',
  },
  'alertText': {
    label: {
      en: 'alert',
      de: 'alert',
      fr: 'alerte',
      ja: '警告',
      cn: '警告文本',
      ko: '주의',
    },
    cls: 'alert-text',
  },
  'infoText': {
    label: {
      en: 'info',
      de: 'info',
      fr: 'info',
      ja: '情報',
      cn: '信息文本',
      ko: '안내',
    },
    cls: 'info-text',
  },
  'tts': {
    label: {
      en: 'tts',
      de: 'tts',
      fr: 'tts',
      ja: 'TTS',
      cn: 'TTS',
      ko: 'TTS',
    },
    cls: 'tts-text',
  },
  'sound': {
    label: {
      en: 'sound',
      de: 'sound',
      fr: 'son',
      ja: '音声',
      cn: '提示音',
      ko: '소리',
    },
    cls: 'sound-text',
  },
  'run': {
    label: {
      en: 'run',
      de: 'run',
      fr: 'run',
      ja: '実行',
      cn: '运行',
      ko: '실행',
    },
    cls: 'run-text',
    debugOnly: true,
  },
} as const;

// Ordered set of headers in the timeline edit table.
const kTimelineTableHeaders = {
  shouldDisplayText: {
    en: 'Show',
  },
  text: {
    en: 'Timeline Text',
  },
  overrideText: {
    en: 'Rename',
  },
} as const;

const detailKeys: { [key in keyof LooseTrigger]: DetailKey } = kDetailKeys;

const kMiscTranslations = {
  // Shows up for un-set values.
  valueDefault: {
    en: '(default)',
    de: '(Standard)',
    fr: '(Défaut)',
    ja: '(初期値)',
    cn: '(默认值)',
    ko: '(기본값)',
  },
  // Shown when the UI can't decipher the output of a function.
  valueIsFunction: {
    en: '(function)',
    de: '(Funktion)',
    fr: '(Fonction)',
    ja: '(関数)',
    cn: '(函数)',
    ko: '(함수)',
  },
  // Warning label for triggers without ids or overridden triggers.
  warning: {
    en: '⚠️ warning',
    de: '⚠️ Warnung',
    fr: '⚠️ Attention',
    ja: '⚠️ 警告',
    cn: '⚠️ 警告',
    ko: '⚠️ 주의',
  },
  // Shows up for triggers without ids.
  missingId: {
    en: 'missing id field',
    de: 'Fehlendes ID Feld',
    fr: 'Champ ID manquant',
    ja: 'idがありません',
    cn: '缺少id属性',
    ko: 'ID 필드값 없음',
  },
  // Shows up for triggers that are overridden by other triggers.
  overriddenByFile: {
    en: 'overridden by "${file}"',
    de: 'Überschrieben durch "${file}"',
    fr: 'Écrasé(e) par "${file}"',
    ja: '"${file}"に上書きました',
    cn: '被"${file}"文件覆盖',
    ko: '"${file}" 파일에서 덮어씌움',
  },
  // Opens trigger file on Github.
  viewTriggerSource: {
    en: 'View Trigger Source',
    de: 'Zeige Trigger Quelle',
    fr: 'Afficher la source du Trigger',
    ja: 'トリガーのコードを表示',
    cn: '显示触发器源码',
    ko: '트리거 출처 열기',
  },
  // The header for the editing timeline section inside a trigger file.
  editTimeline: {
    en: 'Edit Timeline',
  },
};

const validDurationOrUndefined = (valEntry?: SavedConfigEntry) => {
  if (typeof valEntry !== 'string' && typeof valEntry !== 'number')
    return undefined;
  const val = parseFloat(valEntry.toString());
  if (!isNaN(val) && val >= 0)
    return val;
  return undefined;
};

const canBeConfigured = (trig: ConfigLooseTrigger) => !trig.isMissingId && !trig.overriddenByFile;

const addTriggerDetail = (
  container: HTMLElement,
  labelText: string,
  detailText: string,
  detailCls?: string[],
): void => {
  const label = document.createElement('div');
  label.innerText = labelText;
  label.classList.add('trigger-label');
  container.appendChild(label);

  const detail = document.createElement('div');
  detail.classList.add('trigger-detail');
  detail.innerText = detailText;
  container.appendChild(detail);

  if (detailCls)
    detail.classList.add(...detailCls);
};

// This is used both for top level Options and for PerTriggerAutoConfig settings.
// Unfortunately due to poor decisions in the past, PerTriggerOptions has different
// fields here.  This should be fixed.
const setOptionsFromOutputValue = (
  options: BaseOptions | TriggerAutoConfig,
  value: SavedConfigEntry,
) => {
  if (value === 'default') {
    // Nothing.
  } else if (value === 'textAndSound') {
    options.TextAlertsEnabled = true;
    options.SoundAlertsEnabled = true;
    options.SpokenAlertsEnabled = false;
  } else if (value === 'ttsAndText') {
    options.TextAlertsEnabled = true;
    options.SoundAlertsEnabled = true;
    options.SpokenAlertsEnabled = true;
  } else if (value === 'ttsOnly') {
    options.TextAlertsEnabled = false;
    options.SoundAlertsEnabled = true;
    options.SpokenAlertsEnabled = true;
  } else if (value === 'textOnly') {
    options.TextAlertsEnabled = true;
    options.SoundAlertsEnabled = false;
    options.SpokenAlertsEnabled = false;
  } else if (value === 'disabled') {
    options.TextAlertsEnabled = false;
    options.SoundAlertsEnabled = false;
    options.SpokenAlertsEnabled = false;
  } else {
    console.error(`unknown output type: ${value.toString()}`);
  }
};

// Helper for doing nothing during trigger eval, but still recording any
// calls to `output.responseOutputStrings = x;` via callback.
class DoNothingFuncProxy {
  constructor(outputStringsCallback: (outputStrings: OutputStrings) => void) {
    return new Proxy(this, {
      set(_target, property, value): boolean {
        if (property === 'responseOutputStrings') {
          // TODO: need some way of verifying that a value is an OutputStrings.
          outputStringsCallback(value as OutputStrings);
          return true;
        }

        // Ignore other property setting here.
        return false;
      },

      get(_target, _name) {
        return () => {/* noop */};
      },
    });
  }
}

const makeLink = (href: string) => {
  return `<a href="${href}" target="_blank">${href}</a>`;
};

const langOrEn = (lang: ConfigValue): Lang => {
  return typeof lang === 'string' && isLang(lang) ? lang : 'en';
};

class RaidbossConfigurator {
  private base: CactbotConfigurator;
  private alertsLang: Lang;
  private timelineLang: Lang;

  constructor(cactbotConfigurator: CactbotConfigurator) {
    this.base = cactbotConfigurator;

    // TODO: is it worth adding the complexity to reflect this change in triggers that use it?
    // This is probably where using something like vue or react would be easier.
    // For the moment, folks can just reload, for real.
    this.alertsLang = langOrEn(this.base.getOption('raidboss', 'AlertsLanguage', this.base.lang));
    this.timelineLang = langOrEn(
      this.base.getOption('raidboss', 'TimelineLanguage', this.base.lang),
    );
  }

  buildUI(container: HTMLElement, raidbossFiles: RaidbossFileData, userOptions: RaidbossOptions) {
    const fileMap = this.processRaidbossFiles(raidbossFiles, userOptions);

    const expansionDivs: { [expansion: string]: HTMLElement } = {};

    for (const [key, info] of Object.entries(fileMap)) {
      // "expansion" here is technically section, which includes "general triggers"
      // and one section per user file.
      const expansion = info.section;

      if (!info.triggers || Object.keys(info.triggers).length === 0)
        continue;

      let expansionDiv = expansionDivs[expansion];
      if (!expansionDiv) {
        const expansionContainer = document.createElement('div');
        expansionContainer.classList.add('trigger-expansion-container', 'collapsed');
        container.appendChild(expansionContainer);

        const expansionHeader = document.createElement('div');
        expansionHeader.classList.add('trigger-expansion-header');
        expansionHeader.onclick = () => {
          expansionContainer.classList.toggle('collapsed');
        };
        expansionHeader.innerText = expansion;
        expansionContainer.appendChild(expansionHeader);

        expansionDiv = expansionDivs[expansion] = expansionContainer;
      }

      const triggerContainer = document.createElement('div');
      triggerContainer.classList.add('trigger-file-container', 'collapsed');
      expansionDiv.appendChild(triggerContainer);

      const headerDiv = document.createElement('div');
      headerDiv.classList.add('trigger-file-header');
      headerDiv.onclick = () => {
        triggerContainer.classList.toggle('collapsed');
      };

      const parts = [info.title, info.type, info.prefix];
      for (const part of parts) {
        if (!part)
          continue;
        const partDiv = document.createElement('div');
        partDiv.classList.add('trigger-file-header-part');
        // Use innerHTML here because of <Emphasis>Whorleater</Emphasis>.
        partDiv.innerHTML = part;
        headerDiv.appendChild(partDiv);
      }

      triggerContainer.appendChild(headerDiv);

      // Timeline editing is tied to a single, specific zoneId per file for now.
      // We could add more indirection (via fileKey?) and look up zoneId -> fileKey[]
      // and fileKey -> timeline edits if needed.
      if (info.triggerSet.timeline && typeof info.zoneId === 'number')
        this.buildTimelineUIContainer(info.zoneId, info.triggerSet, triggerContainer, userOptions);

      const triggerOptions = document.createElement('div');
      triggerOptions.classList.add('trigger-file-options');
      triggerContainer.appendChild(triggerOptions);

      for (const [trigId, trig] of Object.entries(info.triggers ?? {})) {
        // Don't construct triggers that won't show anything.
        let hasOutputFunc = false;
        for (const func of triggerOutputFunctions) {
          if (func in trig) {
            hasOutputFunc = true;
            break;
          }
        }
        if (!hasOutputFunc && !this.base.developerOptions)
          continue;

        // Build the trigger label.
        const triggerDiv = document.createElement('div');
        triggerDiv.innerHTML = trig.isMissingId ? '(???)' : trigId;

        triggerDiv.classList.add('trigger');
        triggerOptions.appendChild(triggerDiv);

        // Container for the right side ui (select boxes, all of the info).
        const triggerDetails = document.createElement('div');
        triggerDetails.classList.add('trigger-details');
        triggerOptions.appendChild(triggerDetails);

        if (canBeConfigured(trig))
          triggerDetails.appendChild(this.buildTriggerOptions(trig, triggerDiv));

        if (trig.isMissingId) {
          addTriggerDetail(
            triggerDetails,
            this.base.translate(kMiscTranslations.warning),
            this.base.translate(kMiscTranslations.missingId),
          );
        }
        if (trig.overriddenByFile) {
          const baseText = this.base.translate(kMiscTranslations.overriddenByFile);
          const detailText = baseText.replace('${file}', trig.overriddenByFile);
          addTriggerDetail(
            triggerDetails,
            this.base.translate(kMiscTranslations.warning),
            detailText,
          );
        }

        // Append some details about the trigger so it's more obvious what it is.
        for (const [detailStringKey, opt] of Object.entries(detailKeys)) {
          // Object.entries coerces to a string, but the detailKeys definition makes this true.
          const detailKey = detailStringKey as keyof LooseTrigger;

          if (opt.generatedManually)
            continue;
          if (!this.base.developerOptions && opt.debugOnly)
            continue;
          const trigOutput = trig.configOutput?.[detailKey];
          const trigFunc = trig[detailKey];
          if (!trigFunc)
            continue;

          const detailCls = [opt.cls];
          let detailText: string | undefined;
          if (trigOutput) {
            detailText = trigOutput;
          } else if (typeof trigFunc === 'function') {
            detailText = this.base.translate(kMiscTranslations.valueIsFunction);
            detailCls.push('function-text');
          } else {
            detailText = trigFunc.toString();
          }

          addTriggerDetail(
            triggerDetails,
            this.base.translate(opt.label),
            detailText,
            detailCls,
          );
        }

        if (!canBeConfigured(trig))
          continue;

        // Add beforeSeconds manually for timeline triggers.
        if (trig.isTimelineTrigger) {
          const detailKey = 'beforeSeconds';
          const optionKey = kOptionKeys.beforeSeconds;

          const label = document.createElement('div');
          label.innerText = this.base.translate(kDetailKeys[detailKey].label);
          label.classList.add('trigger-label');
          triggerDetails.appendChild(label);

          const div = document.createElement('div');
          div.classList.add('option-input-container', 'trigger-before-seconds');

          const input = document.createElement('input');
          div.appendChild(input);
          input.type = 'text';
          input.step = 'any';

          // Say "(default)" for more complicated things like functions.
          let defaultValue = this.base.translate(kMiscTranslations.valueDefault);
          if (trig.beforeSeconds === undefined)
            defaultValue = '0';
          else if (typeof trig.beforeSeconds === 'number')
            defaultValue = trig.beforeSeconds.toString();

          input.placeholder = defaultValue;
          input.value = this.base.getStringOption('raidboss', ['triggers', trigId, optionKey], '');
          const setFunc = () => {
            const val = validDurationOrUndefined(input.value) || '';
            this.base.setOption('raidboss', ['triggers', trigId, optionKey], val);
          };
          input.onchange = setFunc;
          input.oninput = setFunc;

          triggerDetails.appendChild(div);
        }

        // Add duration manually with an input to override.
        if (hasOutputFunc) {
          const detailKey = 'duration';
          const optionKey = kOptionKeys.duration;

          const label = document.createElement('div');
          label.innerText = this.base.translate(kDetailKeys[detailKey].label);
          label.classList.add('trigger-label');
          triggerDetails.appendChild(label);

          const div = document.createElement('div');
          div.classList.add('option-input-container', 'trigger-duration');

          const input = document.createElement('input');
          div.appendChild(input);
          input.type = 'text';
          input.step = 'any';
          if (typeof trig.durationSeconds === 'number')
            input.placeholder = `${trig.durationSeconds}`;
          else
            input.placeholder = this.base.translate(kMiscTranslations.valueDefault);
          input.value = this.base.getStringOption('raidboss', ['triggers', trigId, optionKey], '');
          const setFunc = () => {
            const val = validDurationOrUndefined(input.value) || '';
            this.base.setOption('raidboss', ['triggers', trigId, optionKey], val);
          };
          input.onchange = setFunc;
          input.oninput = setFunc;

          triggerDetails.appendChild(div);
        }

        // Add output strings manually
        const outputStrings = trig.outputStrings || {};

        for (const [key, outputString] of Object.entries(outputStrings)) {
          const optionKey = kOptionKeys.outputStrings;
          const template = typeof outputString === 'string'
            ? outputString
            : this.base.translate(outputString);

          const label = document.createElement('div');
          label.innerText = key;
          label.classList.add('trigger-outputstring-label');
          triggerDetails.appendChild(label);

          const div = document.createElement('div');
          div.classList.add('option-input-container', 'trigger-outputstring');

          const input = document.createElement('input');
          div.appendChild(input);
          input.type = 'text';
          input.placeholder = template;
          input.value = this.base.getStringOption(
            'raidboss',
            ['triggers', trigId, optionKey, key],
            '',
          );
          const setFunc = () =>
            this.base.setOption('raidboss', ['triggers', trigId, optionKey, key], input.value);
          input.onchange = setFunc;
          input.oninput = setFunc;

          triggerDetails.appendChild(div);
        }

        const label = document.createElement('div');
        triggerDetails.appendChild(label);

        const path = key.split('-');
        const [p0, p1, p2] = path;
        if (p0 !== undefined && p1 !== undefined && p2 !== undefined) {
          const div = document.createElement('div');
          div.classList.add('option-input-container', 'trigger-source');
          const baseUrl = 'https://github.com/quisquous/cactbot/blob/triggers';
          let urlFilepath;
          if (path.length === 3) {
            // 00-misc/general.js
            urlFilepath = `${p0}-${p1}/${[...path].slice(2).join('-')}`;
          } else {
            // 02-arr/raids/t1.js
            urlFilepath = `${p0}-${p1}/${p2}/${[...path].slice(3).join('-')}`;
          }
          const escapedTriggerId = trigId.replace(/'/g, '\\\'');
          const uriComponent = encodeURIComponent(`id: '${escapedTriggerId}'`).replace(/'/g, '%27');
          const urlString = `${baseUrl}/${urlFilepath}.js#:~:text=${uriComponent}`;
          div.innerHTML = `<a href="${urlString}" target="_blank">(${
            this.base.translate(kMiscTranslations.viewTriggerSource)
          })</a>`;

          triggerDetails.appendChild(div);
        }
      }
    }
  }

  // Build the top level timeline editing expandable container.
  buildTimelineUIContainer(
    zoneId: number,
    set: ConfigLooseTriggerSet,
    parent: HTMLElement,
    options: RaidbossOptions,
  ): void {
    const container = document.createElement('div');
    container.classList.add('timeline-edit-container', 'collapsed');
    parent.appendChild(container);

    let hasEverBeenExpanded = false;

    const headerDiv = document.createElement('div');
    headerDiv.classList.add('timeline-edit-header');
    headerDiv.onclick = () => {
      container.classList.toggle('collapsed');
      // Build the rest of this UI on demand lazily.
      if (!hasEverBeenExpanded) {
        const timeline = this.timelineFromSet(set, options);
        this.buildTimelineUI(zoneId, timeline, container);
      }
      hasEverBeenExpanded = true;
    };
    headerDiv.innerText = this.base.translate(kMiscTranslations.editTimeline);
    container.appendChild(headerDiv);
  }

  // Returns a parsed timeline from a given trigger set.
  timelineFromSet(set: ConfigLooseTriggerSet, options: RaidbossOptions): TimelineParser {
    let text = '';

    // Recursively turn the timeline array into a string.
    const addTimeline = (obj?: TimelineField) => {
      if (obj === undefined)
        return;
      if (Array.isArray(obj)) {
        for (const objVal of obj)
          addTimeline(objVal);
      } else if (typeof obj === 'function') {
        // Hack, pass blank data in, as we don't have a real data here.
        // eslint-disable-next-line @typescript-eslint/consistent-type-assertions
        const blankData: RaidbossData = {} as RaidbossData;
        try {
          addTimeline(obj(blankData));
        } catch (e) {
          // Do nothing if this fails.
          // Functions are pretty uncommon in built-in timelines.
          // If user functions do funky things, those extra lines will be skipped.
        }
      } else if (obj) {
        text = `${text}\n${obj}`;
      }
    };
    addTimeline(set.timeline);
    // Using the timelineReplace and the current set of options lets the timeline
    // entries look like they would in game.
    return new TimelineParser(text, set.timelineReplace ?? [], [], [], options);
  }

  // The internal part of timeline editing ui.
  buildTimelineUI(zoneId: number, timeline: TimelineParser, parent: HTMLElement): void {
    const uniqEvents: { [key: string]: string } = {};

    for (const event of timeline.events) {
      if (event.name in uniqEvents)
        continue;
      if (event.name in timeline.ignores)
        continue;
      // name = original timeline text
      // text = replaced text in current language
      uniqEvents[event.name] = event.text;
    }

    const container = document.createElement('div');
    container.classList.add('timeline-text-container');
    parent.appendChild(container);

    for (const header of Object.values(kTimelineTableHeaders)) {
      const div = document.createElement('div');
      div.innerText = this.base.translate(header);
      container.appendChild(div);
    }

    const keys = Object.keys(uniqEvents).sort();
    for (const key of keys) {
      const event = uniqEvents[key];
      if (!event)
        continue;

      const checkInput = document.createElement('input');
      checkInput.classList.add('timeline-text-enable');
      checkInput.type = 'checkbox';
      container.appendChild(checkInput);

      // Enable/disable here behaves identically to `hideall "key"`, where this text will
      // not be shown, but timeline triggers related to it will still fire.
      const enableId = ['timeline', zoneId.toString(), 'enable', key];
      const defaultValue = true;
      checkInput.checked = this.base.getBooleanOption('raidboss', enableId, defaultValue);
      checkInput.onchange = () => this.base.setOption('raidboss', enableId, checkInput.checked);

      const timelineText = document.createElement('div');
      timelineText.classList.add('timeline-text-text');
      timelineText.innerHTML = event;
      container.appendChild(timelineText);

      const textInput = document.createElement('input');
      textInput.classList.add('timeline-text-edit');
      textInput.placeholder = event;

      // Any changes are tied to the original timeline text (key), but the config ui will
      // display the current language's text with replacements (event) as the placeholder above.
      const textId = ['timeline', zoneId.toString(), 'globalReplace', key];
      textInput.value = this.base.getStringOption('raidboss', textId, '');
      const setFunc = () => this.base.setOption('raidboss', textId, textInput.value);
      textInput.onchange = setFunc;
      textInput.oninput = setFunc;

      container.appendChild(textInput);
    }
  }

  // This duplicates the raidboss function of the same name.
  valueOrFunction(
    f: RaidbossTriggerField,
    data: RaidbossData,
    matches: Matches,
    output: Output,
  ): RaidbossTriggerOutput {
    const result = (typeof f === 'function') ? f(data, matches, output) : f;
    if (result !== Object(result))
      return result;
    if (typeof result !== 'object' || result === null)
      return result;
    if (result[this.alertsLang])
      return this.valueOrFunction(result[this.alertsLang], data, matches, output);
    if (result[this.timelineLang])
      return this.valueOrFunction(result[this.timelineLang], data, matches, output);
    // For partially localized results where this localization doesn't
    // exist, prefer English over nothing.
    return this.valueOrFunction(result['en'], data, matches, output);
  }

  processTrigger(trig: ConfigLooseTrigger): ConfigLooseTrigger {
    // TODO: with some hackiness (e.g. regexes?) we could figure out which
    // output string came from which alert type (alarm, alert, info, tts).
    // See `makeOutput` comments for why this needs a type assertion to be an Output.
    const fakeOutputProxy = new DoNothingFuncProxy((outputStrings: OutputStrings) => {
      trig.outputStrings = trig.outputStrings || {};
      Object.assign(trig.outputStrings, outputStrings);
    }) as Output;

    const baseFakeData: RaidbossData = {
      me: '',
      job: 'NONE',
      role: 'none',
      party: new PartyTracker(),
      lang: this.base.lang,
      currentHP: 1000,
      options: this.base.configOptions,
      ShortName: (x?: string) => x ?? '???',
      StopCombat: () => {/* noop */},
      ParseLocaleFloat: parseFloat,
      CanStun: () => false,
      CanSilence: () => false,
      CanSleep: () => false,
      CanCleanse: () => false,
      CanFeint: () => false,
      CanAddle: () => false,
      parserLang: this.base.lang,
      displayLang: this.base.lang,
    };

    type PartialFakeDataEntry = { me: string; job: Job; role: Role };
    const partialFakeDataEntries: PartialFakeDataEntry[] = [
      {
        me: 'Tini Poutini',
        job: 'GNB',
        role: 'tank',
      },
      {
        me: 'Potato Chippy',
        job: 'WHM',
        role: 'healer',
      },
      {
        me: 'Tater Tot',
        job: 'BLM',
        role: 'dps',
      },
      {
        me: 'Hash Brown',
        job: 'DRG',
        role: 'dps',
      },
      {
        me: 'Aloo Gobi',
        job: 'BLU',
        role: 'dps',
      },
    ];
    const fakeDataEntries: RaidbossData[] = partialFakeDataEntries.map((x) => {
      return Object.assign({}, x, baseFakeData);
    });
    const firstData = fakeDataEntries[0];
    if (!firstData)
      throw new UnreachableCode();

    const kFakeMatches = {
      // TODO: really should convert all triggers to use regexes.js.
      // Mooooost triggers use matches[1] to be a name.
      1: firstData.me,

      sourceId: '41234567',
      source: 'Enemy',
      id: '1234',
      ability: 'Ability',
      targetId: '1234567',
      target: firstData.me,
      flags: '',
      x: '100',
      y: '100',
      z: '0',
      heading: '0',
      npcId: '',
      effect: 'Effect',
      duration: '30',
      code: '00',
      line: '',
      name: 'Name',
    };

    const output: { [key in keyof LooseTrigger]: string } = {};

    const outputKeys = ['alarmText', 'alertText', 'infoText', 'tts', 'sound'] as const;
    type OutputKey = typeof outputKeys[number];

    // Try to determine some sample output?
    // This could get much more complicated if we wanted it to.
    const evalTrigger = (trig: LooseTrigger, key: OutputKey, data: RaidbossData) => {
      try {
        const result = this.valueOrFunction(trig[key], data, kFakeMatches, fakeOutputProxy);
        if (!result)
          return false;

        // Super hack:
        const resultStr = result.toString();
        if (resultStr.includes('undefined') || resultStr.includes('NaN'))
          return false;

        output[key] = resultStr;
        return true;
      } catch (e) {
        // This is all totally bogus.  Many triggers assume fields on data
        // are properly defined when these calls happen, so will throw errors.
        // So just silently ignore.
        return false;
      }
    };

    // Handle 'response' first.
    if (trig.response) {
      const r = trig.response;
      for (const data of fakeDataEntries) {
        try {
          // Can't use ValueOrFunction here as r returns a non-localizable object.
          // FIXME: this hackily replicates some raidboss logic too.
          let response: typeof trig.response | undefined = r;
          while (typeof response === 'function') {
            // TODO: check if this has builtInResponseStr first.
            response = response(data, kFakeMatches, fakeOutputProxy);
          }
          if (!response)
            continue;

          if (!trig.outputStrings) {
            for (const key of outputKeys)
              evalTrigger(response, key, data);
          }
          break;
        } catch (e) {
          continue;
        }
      }
    }

    // Only evaluate fields if there are not outputStrings.
    // outputStrings will indicate more clearly what the trigger says.
    if (!trig.outputStrings) {
      for (const key of outputKeys) {
        if (!(key in trig))
          continue;
        for (const data of fakeDataEntries) {
          if (evalTrigger(trig, key, data))
            break;
        }
      }
    }

    trig.configOutput = output;

    const lang = this.base.lang;

    const langSpecificRegexes = [
      'netRegexDe',
      'netRegexFr',
      'netRegexJa',
      'netRegexCn',
      'netRegexKo',
      'regexDe',
      'regexFr',
      'regexJa',
      'regexCn',
      'regexKo',
    ] as const;
    const getRegex = (baseField: 'regex' | 'netRegex') => {
      const shortLanguage = lang.charAt(0).toUpperCase() + lang.slice(1);
      const concatStr = langSpecificRegexes.find((x) => x === `${baseField}${shortLanguage}`);
      if (!concatStr)
        return;
      const langSpecificRegex = trig[concatStr] ?? trig[baseField];
      if (!langSpecificRegex)
        return;
      const baseRegex = Regexes.parse(langSpecificRegex);
      if (!baseRegex)
        return;
      return Regexes.parse(baseRegex);
    };

    if (trig.isTimelineTrigger) {
      trig.timelineRegex = getRegex('regex');
    } else {
      trig.triggerRegex = getRegex('regex');
      trig.triggerNetRegex = getRegex('netRegex');
    }

    return trig;
  }

  processRaidbossFiles(
    files: RaidbossFileData,
    userOptions: RaidbossOptions,
  ): ConfigProcessedFileMap<ConfigLooseTriggerSet> {
    // `files` is map of filename => triggerSet (for trigger files)
    // `map` is a sorted map of shortened zone key => { various fields, triggerSet }
    const triggerFiles: { [filename: string]: ConfigLooseTriggerSet } = {};
    const timelineFiles: { [filename: string]: string } = {};
    for (const [filename, triggerSetOrString] of Object.entries(files)) {
      if (typeof triggerSetOrString === 'string')
        timelineFiles[filename] = triggerSetOrString;
      else
        triggerFiles[filename] = triggerSetOrString;
    }

    const map = this.base.processFiles<ConfigLooseTriggerSet>(triggerFiles, userOptions.Triggers);
    let triggerIdx = 0;

    // While walking through triggers, record any previous triggers with the same
    // id so that the ui can disable overriding information.
    const previousTriggerWithId: { [id: string]: ConfigLooseTrigger } = {};

    for (const item of Object.values(map)) {
      // TODO: maybe each trigger set needs a zone name, and we should
      // use that instead of the filename???
      const rawTriggers: { trigger: LooseTrigger[]; timeline: LooseTrigger[] } = {
        trigger: [],
        timeline: [],
      };
      const triggerSet = item.triggerSet;
      if (triggerSet.triggers)
        rawTriggers.trigger.push(...triggerSet.triggers);
      if (triggerSet.timelineTriggers)
        rawTriggers.timeline.push(...triggerSet.timelineTriggers);

      if (!triggerSet.isUserTriggerSet && triggerSet.filename)
        flattenTimeline(triggerSet, triggerSet.filename, timelineFiles);

      item.triggers = {};
      for (const [key, triggerArr] of Object.entries(rawTriggers)) {
        for (const baseTrig of triggerArr) {
          const trig: ConfigLooseTrigger = baseTrig;
          triggerIdx++;
          if (!trig.id) {
            // Give triggers with no id some "unique" string so that they can
            // still be added to the set and show up in the ui.
            trig.id = `!!NoIdTrigger${triggerIdx}`;
            trig.isMissingId = true;
          }

          // Track if this trigger overrides any previous trigger.
          const previous = previousTriggerWithId[trig.id];
          if (previous)
            previous.overriddenByFile = triggerSet.filename;
          previousTriggerWithId[trig.id] = trig;

          trig.isTimelineTrigger = key === 'timeline';
          // Also, if a user has two of the same id in the same triggerSet (?!)
          // then only the second trigger will show up.
          item.triggers[trig.id] = this.processTrigger(trig);
        }
      }
    }
    return map;
  }

  buildTriggerOptions(trig: LooseTrigger, labelDiv: HTMLElement) {
    // This shouldn't happen, as all triggers should be processed with a unique id.
    const trigId = trig.id;
    if (!trigId)
      throw new UnreachableCode();

    const optionKey = kOptionKeys.output;
    const div = document.createElement('div');
    div.classList.add('trigger-options');

    const updateLabel = (input: HTMLOptionElement | HTMLSelectElement) => {
      if (input.value === 'hidden' || input.value === 'disabled')
        labelDiv.classList.add('disabled');
      else
        labelDiv.classList.remove('disabled');
    };

    const input = document.createElement('select');
    div.appendChild(input);

    const selectValue = this.base.getOption(
      'raidboss',
      ['triggers', trigId, optionKey],
      'default',
    );

    for (const [key, opt] of Object.entries(triggerSoundOptions)) {
      // Hide debug only options unless they are selected.
      // Otherwise, it will look weird to pick something like 'Disabled',
      // but then not show it when developer options are turned off.
      if (!this.base.developerOptions && opt.debugOnly && key !== selectValue)
        continue;
      const elem = document.createElement('option');
      elem.innerHTML = this.base.translate(opt.label);
      elem.value = key;
      elem.selected = key === selectValue;
      input.appendChild(elem);

      updateLabel(input);

      input.onchange = () => {
        updateLabel(input);
        let value = input.value;
        if (value.includes('default'))
          value = 'default';
        this.base.setOption('raidboss', ['triggers', trigId, optionKey], input.value);
      };
    }

    return div;
  }
}

const flattenTimeline = (
  set: ConfigLooseTriggerSet,
  filename: string,
  files: { [filename: string]: string },
) => {
  // Convert set.timelineFile to set.timeline.
  if (!set.timelineFile)
    return;
  const lastIndex = Math.max(filename.lastIndexOf('/'), filename.lastIndexOf('\\'));
  // If lastIndex === -1, truncate name to the empty string.
  // if lastIndex > -1, truncate name after the final slash.
  const dir = filename.substring(0, lastIndex + 1);

  const timelineFile = `${dir}${set.timelineFile}`;
  delete set.timelineFile;

  if (!(timelineFile in files)) {
    console.log(`ERROR: '${filename}' specifies non-existent timeline file '${timelineFile}'.`);
    return;
  }

  // set.timeline is processed recursively.
  set.timeline = [set.timeline, files[timelineFile]];
};

// Raidboss needs to do some extra processing of user files.
const userFileHandler: UserFileCallback = (
  name: string,
  files: { [filename: string]: string },
  baseOptions: BaseOptions,
  basePath: string,
) => {
  // TODO: Rewrite user_config to be templated on option type so that this function knows
  // what type of options it is using.
  const options = baseOptions as RaidbossOptions;

  if (!options.Triggers)
    return;

  for (const baseTriggerSet of options.Triggers) {
    const set: ConfigLooseTriggerSet = baseTriggerSet;

    // Annotate triggers with where they came from.  Note, options is passed in repeatedly
    // as multiple sets of user files add triggers, so only process each file once.
    if (set.isUserTriggerSet)
      continue;

    // `filename` here is just cosmetic for better debug printing to make it more clear
    // where a trigger or an override is coming from.
    set.filename = `${basePath}${name}`;
    set.isUserTriggerSet = true;

    flattenTimeline(set, name, files);
  }
};

const processPerTriggerAutoConfig = (options: RaidbossOptions, savedConfig: SavedConfigEntry) => {
  // raidboss will look up this.options.PerTriggerAutoConfig to find these values.
  const optionName = 'PerTriggerAutoConfig';

  const perTriggerAutoConfig = options[optionName] ??= {};
  if (typeof savedConfig !== 'object' || Array.isArray(savedConfig))
    return;
  const triggers = savedConfig['triggers'];
  if (!triggers || typeof triggers !== 'object' || Array.isArray(triggers))
    return;

  const outputObjs: { [key: string]: TriggerAutoConfig } = {};
  const keys = Object.keys(kTriggerOptions);
  for (const key of keys) {
    const obj = outputObjs[key] = {};
    setOptionsFromOutputValue(obj, key);
  }

  for (const [id, entry] of Object.entries(triggers)) {
    if (typeof entry !== 'object' || Array.isArray(entry))
      return;

    const autoConfig: TriggerAutoConfig = {};

    const output = entry[kOptionKeys.output]?.toString();
    if (output)
      Object.assign(autoConfig, outputObjs[output]);

    const duration = validDurationOrUndefined(entry[kOptionKeys.duration]);
    if (duration)
      autoConfig[kOptionKeys.duration] = duration;

    const beforeSeconds = validDurationOrUndefined(entry[kOptionKeys.beforeSeconds]);
    if (beforeSeconds)
      autoConfig[kOptionKeys.beforeSeconds] = beforeSeconds;

    const outputStrings = entry[kOptionKeys.outputStrings];
    // Validate that the SavedConfigEntry is an an object with string values,
    // which is a subset of the OutputStrings type.
    if (
      ((entry?: SavedConfigEntry): entry is { [key: string]: string } => {
        if (typeof entry !== 'object' || Array.isArray(entry))
          return false;
        for (const value of Object.values(entry)) {
          if (typeof value !== 'string')
            return false;
        }
        return true;
      })(outputStrings)
    )
      autoConfig[kOptionKeys.outputStrings] = outputStrings;

    if (output || duration || outputStrings)
      perTriggerAutoConfig[id] = autoConfig;
  }
};

const processPerZoneTimelineConfig = (options: RaidbossOptions, savedConfig: SavedConfigEntry) => {
  const optionName = 'PerZoneTimelineConfig';
  // SavedConfig uses this key structure:
  // * 'timeline', zoneId (as string), 'enable', text, boolean
  // * 'timeline', zoneId (as string), 'globalReplace', text, string
  // ...and this function transforms it into a `PerZoneTimelineConfig`.

  const perZoneTimelineConfig = options[optionName] ??= {};
  if (typeof savedConfig !== 'object' || Array.isArray(savedConfig))
    return;
  const timeline = savedConfig['timeline'];
  if (!timeline || typeof timeline !== 'object' || Array.isArray(timeline))
    return;

  for (const [zoneKey, zoneEntry] of Object.entries(timeline)) {
    const zoneId = parseInt(zoneKey);
    if (!zoneId)
      continue;
    const timelineConfig = perZoneTimelineConfig[zoneId] ??= {};

    if (!zoneEntry || typeof zoneEntry !== 'object' || Array.isArray(zoneEntry))
      continue;

    const enableEntry = zoneEntry['enable'];
    const replaceEntry = zoneEntry['globalReplace'];

    if (enableEntry && typeof enableEntry === 'object' && !Array.isArray(enableEntry)) {
      for (const [key, value] of Object.entries(enableEntry)) {
        if (typeof value === 'boolean' && !value)
          (timelineConfig.Ignore ??= []).push(key);
      }
    }

    if (replaceEntry && typeof replaceEntry === 'object' && !Array.isArray(replaceEntry)) {
      for (const [key, value] of Object.entries(replaceEntry)) {
        if (typeof value === 'string')
          (timelineConfig.Rename ??= {})[key] = value;
      }
    }
  }
};

const templateOptions: OptionsTemplate = {
  buildExtraUI: (base, container) => {
    const builder = new RaidbossConfigurator(base);
    const userOptions = { ...raidbossOptions };
    UserConfig.loadUserFiles('raidboss', userOptions, () => {
      builder.buildUI(container, raidbossFileData, userOptions);
    });
  },
  processExtraOptions: (baseOptions, savedConfig) => {
    // TODO: Rewrite user_config to be templated on option type so that this function knows
    // what type of options it is using.  Without this, perTriggerAutoConfig is unknown.
    const options = baseOptions as RaidbossOptions;

    processPerTriggerAutoConfig(options, savedConfig);
    processPerZoneTimelineConfig(options, savedConfig);
  },
  options: [
    {
      id: 'Coverage',
      name: {
        en: 'Supported content (latest version)',
        de: 'Unterstützte Inhalte (aktuellste Version)',
        fr: 'Contenu supporté (dernière version)',
        ja: '対応コンテンツ一覧 (最新バージョン)',
        cn: '支持副本一览 (含未发布更新)',
        ko: '지원하는 컨텐츠 (릴리즈버전보다 최신)',
      },
      type: 'html',
      html: {
        // TODO: it'd be nice if OverlayPlugin could open links on the system outside of ACT.
        en: makeLink('https://quisquous.github.io/cactbot/util/coverage/coverage.html?lang=en'),
        de: makeLink('https://quisquous.github.io/cactbot/util/coverage/coverage.html?lang=de'),
        fr: makeLink('https://quisquous.github.io/cactbot/util/coverage/coverage.html?lang=fr'),
        ja: makeLink('https://quisquous.github.io/cactbot/util/coverage/coverage.html?lang=ja'),
        cn: makeLink('https://quisquous.github.io/cactbot/util/coverage/coverage.html?lang=cn'),
        ko: makeLink('https://quisquous.github.io/cactbot/util/coverage/coverage.html?lang=ko'),
      },
      default: makeLink('https://quisquous.github.io/cactbot/util/coverage/coverage.html?lang=en'),
    },
    {
      id: 'Debug',
      name: {
        en: 'Enable debug mode',
        de: 'Aktiviere Debugmodus',
        fr: 'Activer le mode debug',
        ja: 'デバッグモードを有効にする',
        cn: '启用调试模式',
        ko: '디버그 모드 활성화',
      },
      type: 'checkbox',
      debugOnly: true,
      default: false,
    },
    {
      id: 'DefaultAlertOutput',
      name: {
        en: 'Default alert output',
        de: 'Standard Alert Ausgabe',
        fr: 'Alerte par défaut',
        ja: '警告情報出力既定値',
        cn: '默认警报提示信息输出方式',
        ko: '기본 알람 출력 방식',
      },
      type: 'select',
      options: {
        en: {
          '🆙🔊 Text and Sound': 'textAndSound',
          '🆙💬 Text and TTS': 'ttsAndText',
          '💬 TTS Only': 'ttsOnly',
          '🆙 Text Only': 'textOnly',
          '❌ Disabled': 'disabled',
        },
        de: {
          '🆙🔊 Text und Ton': 'textAndSound',
          '🆙💬 Text und TTS': 'ttsAndText',
          '💬 Nur TTS': 'ttsOnly',
          '🆙 Nur Text': 'textOnly',
          '❌ Deaktiviert': 'disabled',
        },
        fr: {
          '🆙🔊 Texte et son': 'textAndSound',
          '🆙💬 Texte et TTS': 'ttsAndText',
          '💬 TTS seulement': 'ttsOnly',
          '🆙 Texte seulement': 'textOnly',
          '❌ Désactivé': 'disabled',
        },
        ja: {
          '🆙🔊 テキストと音声': 'textAndSound',
          '🆙💬 テキストとTTS': 'ttsAndText',
          '💬 TTSのみ': 'ttsOnly',
          '🆙 テキストのみ': 'textOnly',
          '❌ 無効': 'disabled',
        },
        cn: {
          '🆙🔊 文字显示与提示音': 'textAndSound',
          '🆙💬 文字显示与TTS': 'ttsAndText',
          '💬 只使用TTS': 'ttsOnly',
          '🆙 只使用文字显示': 'textOnly',
          '❌ 禁用': 'disabled',
        },
        ko: {
          '🆙🔊 텍스트와 소리': 'textAndSound',
          '🆙💬 텍스트와 TTS': 'ttsAndText',
          '💬 TTS만': 'ttsOnly',
          '🆙 텍스트만': 'textOnly',
          '❌ 비활성화': 'disabled',
        },
      },
      default: 'textAndSound',
      setterFunc: setOptionsFromOutputValue,
    },
    {
      id: 'AlertsLanguage',
      name: {
        en: 'Alerts language',
        de: 'Alert Sprache',
        fr: 'Langue des alertes',
        ja: '警告情報の言語',
        cn: '警报提示文字的语言',
        ko: '알람 언어',
      },
      type: 'select',
      options: {
        en: {
          'Use Display Language': 'default',
          'English (en)': 'en',
          'Chinese (cn)': 'cn',
          'German (de)': 'de',
          'French (fr)': 'fr',
          'Japanese (ja)': 'ja',
          'Korean (ko)': 'ko',
        },
        fr: {
          'Utiliser la langue d\'affichage': 'default',
          'Anglais (en)': 'en',
          'Chinois (cn)': 'cn',
          'Allemand (de)': 'de',
          'Français (fr)': 'fr',
          'Japonais (ja)': 'ja',
          'Coréen (ko)': 'ko',
        },
        ja: {
          '表示言語既定値': 'default',
          '英語 (en)': 'en',
          '中国語 (cn)': 'cn',
          'ドイツ語 (de)': 'de',
          'フランス語 (fr)': 'fr',
          '日本語 (ja)': 'ja',
          '韓国語 (ko)': 'ko',
        },
        cn: {
          '使用显示语言': 'default',
          '英语 (en)': 'en',
          '汉语 (cn)': 'cn',
          '德语 (de)': 'de',
          '法语 (fr)': 'fr',
          '日语 (ja)': 'ja',
          '韩语 (ko)': 'ko',
        },
        ko: {
          '주 사용 언어 사용': 'default',
          '영어 (en)': 'en',
          '중국어 (cn)': 'cn',
          '독일어 (de)': 'de',
          '프랑스어 (fr)': 'fr',
          '일본어 (ja)': 'ja',
          '한국어 (ko)': 'ko',
        },
      },
      default: 'default',
      debug: true,
      setterFunc: (options, value) => {
        if (value === 'default')
          return;
        options['AlertsLanguage'] = value;
      },
    },
    {
      id: 'TimelineLanguage',
      name: {
        en: 'Timeline language',
        de: 'Timeline Sprache',
        fr: 'Langue de la timeline',
        ja: 'タイムラインの言語',
        cn: '时间轴文本的语言',
        ko: '타임라인 언어',
      },
      type: 'select',
      options: {
        en: {
          'Use FFXIV Plugin Language': 'default',
          'English (en)': 'en',
          'Chinese (cn)': 'cn',
          'German (de)': 'de',
          'French (fr)': 'fr',
          'Japanese (ja)': 'ja',
          'Korean (ko)': 'ko',
        },
        de: {
          'Benutze FFXIV Plugin Sprache': 'default',
          'Englisch (en)': 'en',
          'Chinesisch (cn)': 'cn',
          'Deutsch (de)': 'de',
          'Französisch (fr)': 'fr',
          'Japanisch (ja)': 'ja',
          'Koreanisch (ko)': 'ko',
        },
        fr: {
          'Utiliser la langue du Plugin FFXIV': 'default',
          'Anglais (en)': 'en',
          'Chinois (cn)': 'cn',
          'Allemand (de)': 'de',
          'Français (fr)': 'fr',
          'Japonais (ja)': 'ja',
          'Coréen (ko)': 'ko',
        },
        ja: {
          'FFXIV Pluginの言語設定': 'default',
          '英語 (en)': 'en',
          '中国語 (cn)': 'cn',
          'ドイツ語 (de)': 'de',
          'フランス語 (fr)': 'fr',
          '日本語 (ja)': 'ja',
          '韓国語 (ko)': 'ko',
        },
        cn: {
          '使用最终幻想XIV解析插件设置的语言': 'default',
          '英语 (en)': 'en',
          '汉语 (cn)': 'cn',
          '德语 (de)': 'de',
          '法语 (fr)': 'fr',
          '日语 (ja)': 'ja',
          '韩语 (ko)': 'ko',
        },
        ko: {
          'FFXIV Plugin 언어 사용': 'default',
          '영어 (en)': 'en',
          '중국어 (cn)': 'cn',
          '독일어 (de)': 'de',
          '프랑스어 (fr)': 'fr',
          '일본어 (ja)': 'ja',
          '한국어 (ko)': 'ko',
        },
      },
      default: 'default',
      debug: true,
      setterFunc: (options, value) => {
        if (value === 'default')
          return;
        options['TimelineLanguage'] = value;
      },
    },
    {
      id: 'Skin',
      name: {
        en: 'Raidboss Skin',
        de: 'Raidboss Skin',
        fr: 'Raidboss Skin',
        ja: 'Raidbossのスキン',
        cn: 'Raidboss皮肤',
        ko: 'Raidboss 스킨',
      },
      type: 'select',
      options: {
        en: {
          'Default': 'default',
          'lippe': 'lippe',
        },
        de: {
          'Default': 'default',
          'lippe': 'lippe',
        },
        fr: {
          'Défaut': 'default',
          'lippe': 'lippe',
        },
        ja: {
          '初期設定': 'default',
          'lippe': 'lippe',
        },
        cn: {
          '默认': 'default',
          'lippe': 'lippe',
        },
        ko: {
          '기본': 'default',
          'lippe': 'lippe',
        },
      },
      default: 'default',
    },
    {
      id: 'TimelineEnabled',
      name: {
        en: 'Timeline enabled',
        de: 'Timeline aktiviert',
        fr: 'Timeline activée',
        ja: 'タイムラインを有効にする',
        cn: '启用时间轴',
        ko: '타임라인 활성화',
      },
      type: 'checkbox',
      default: true,
    },
    {
      id: 'AlertsEnabled',
      name: {
        en: 'Alerts enabled',
        de: 'Alerts aktiviert',
        fr: 'Alertes activées',
        ja: '警告情報を有効にする',
        cn: '启用提示文本显示',
        ko: '알람 활성화',
      },
      type: 'checkbox',
      default: true,
    },
    {
      id: 'ShowTimerBarsAtSeconds',
      name: {
        en: 'Timer bar show window (seconds)',
        de: 'Timer-Bar Anzeigedauer (in Sekunden)',
        fr: 'Fenêtre d\'affichage de la barre de temps (secondes)',
        ja: 'タイムバーに時間表示 (秒)',
        cn: '计时条显示时长 (秒)',
        ko: '타임라인을 표시할 기준 시간 (초 이하)',
      },
      type: 'float',
      default: 30,
    },
    {
      id: 'KeepExpiredTimerBarsForSeconds',
      name: {
        en: 'Keep expired timer bar (seconds)',
        de: 'Behalte abgelaufene Timer-Bar (in Sekunden)',
        fr: 'Garder la barre de temps expirée (secondes)',
        ja: '終了したタイムバーが消えるまでの待ち時間 (秒)',
        cn: '已失效的计时条的淡出时间 (秒)',
        ko: '만료된 타임라인이 사라지기까지의 시간 (초)',
      },
      type: 'float',
      default: 0.7,
    },
    {
      id: 'BarExpiresSoonSeconds',
      name: {
        en: 'Time to recolor timer as expiring soon (seconds)',
        de: 'Zeit bis ein bald auslaufender Timer umgefärbt wird (in Sekunden)',
        fr: 'Recolorisation de la barre de temps avant expiration (secondes)',
        ja: 'タイムバーが終了前に再度色付けの残り時間 (秒)',
        cn: '倒计时小于该值时当前计时条变色 (秒)',
        ko: '타임라인의 색상을 바꿀 기준 시간 (초 이하)',
      },
      type: 'integer',
      default: 6,
    },
    {
      id: 'MaxNumberOfTimerBars',
      name: {
        en: 'Max number of timer bars',
        de: 'Max Anzahl an Timer-Bars',
        fr: 'Nombre max de barres de temps',
        ja: 'タイムバーの最大数',
        cn: '计时条最大数量',
        ko: '표시할 타임라인의 최대 개수',
      },
      type: 'integer',
      default: 6,
    },
    {
      id: 'DisplayAlarmTextForSeconds',
      name: {
        en: 'Alarm text display duration (seconds)',
        de: 'Alarm-Text Anzeigedauer (in Sekunden)',
        fr: 'Durée d\'affichage du texte d\'alarme (secondes)',
        ja: '警報テキスト表示時間の長さ (秒)',
        cn: '警报文字显示持续时间 (秒)',
        ko: '경고 텍스트를 표시할 시간 (초)',
      },
      type: 'float',
      default: 3,
    },
    {
      id: 'DisplayAlertTextForSeconds',
      name: {
        en: 'Alert text display duration (seconds)',
        de: 'Alert-Text Anzeigedauer (in Sekunden)',
        fr: 'Durée d\'affichage du texte d\'alerte (secondes)',
        ja: '警告テキスト表示時間の長さ (秒)',
        cn: '警告文字显示持续时间 (秒)',
        ko: '주의 텍스트를 표시할 시간 (초)',
      },
      type: 'float',
      default: 3,
    },
    {
      id: 'DisplayInfoTextForSeconds',
      name: {
        en: 'Info text display duration (seconds)',
        de: 'Info-Text Anzeigedauer (in Sekunden)',
        fr: 'Durée d\'affichage du texte d\'information (secondes)',
        ja: '情報テキスト表示時間の長さ (秒)',
        cn: '信息文字显示持续时间 (秒)',
        ko: '안내 텍스트를 표시할 시간 (초)',
      },
      type: 'float',
      default: 3,
    },
    {
      id: 'AlarmSoundVolume',
      name: {
        en: 'Alarm sound volume (0-1)',
        de: 'Alarm Lautstärke (0-1)',
        fr: 'Volume de l\'alarme (0-1)',
        ja: '警報音声の音量 (0-1)',
        cn: '警报提示音的音量 (0-1)',
        ko: '경고 소리 크기 (0-1)',
      },
      type: 'float',
      default: 1,
    },
    {
      id: 'AlertSoundVolume',
      name: {
        en: 'Alert sound volume (0-1)',
        de: 'Alert Lautstärke (0-1)',
        fr: 'Volume de l\'alerte (0-1)',
        ja: '警告音声の音量 (0-1)',
        cn: '警告提示音的音量 (0-1)',
        ko: '주의 소리 크기 (0-1)',
      },
      type: 'float',
      default: 1,
    },
    {
      id: 'InfoSoundVolume',
      name: {
        en: 'Info sound volume (0-1)',
        de: 'Info Lautstärke (0-1)',
        fr: 'Volume de l\'info (0-1)',
        ja: '情報音声の音量 (0-1)',
        cn: '信息提示音的音量 (0-1)',
        ko: '안내 소리 크기 (0-1)',
      },
      type: 'float',
      default: 1,
    },
    {
      id: 'LongSoundVolume',
      name: {
        en: 'Long sound volume (0-1)',
        de: 'Langer Ton Lautstärke (0-1)',
        fr: 'Volume du son long (0-1)',
        ja: '長い音声の音量 (0-1)',
        cn: '长提示音的音量 (0-1)',
        ko: '긴 소리 크기 (0-1)',
      },
      type: 'float',
      default: 1,
    },
    {
      id: 'PullSoundVolume',
      name: {
        en: 'Pull sound volume (0-1)',
        de: 'Pull Lautstärke (0-1)',
        fr: 'Volume du son de pull (0-1)',
        ja: 'タゲ取る効果音の音量 (0-1)',
        cn: '开怪提示音的音量 (0-1)',
        ko: '풀링 소리 크기 (0-1)',
      },
      type: 'float',
      default: 1,
    },
    {
<<<<<<< HEAD
      id: 'BrowserTTS',
      name: {
        en: 'Use Browser for Text to Speech',
        de: 'Verwenden Sie den Browser für Text zu Sprache', // Machine translation
        fr: 'Utiliser le navigateur pour la synthèse vocale', // Machine Translation
        ja: 'ブラウザでTTS',
        cn: '忽略ACT的设置，使用Cactbot自带的Google TTS功能（需联网）',
        ko: '웹브라우저를 이용해서 TTS 작동시키기',
=======
      id: 'RumbleEnabled',
      name: {
        en: 'Enable gamepad rumble for triggers',
>>>>>>> df8e6742
      },
      type: 'checkbox',
      default: false,
    },
    {
<<<<<<< HEAD
=======
      id: 'InfoRumbleDuration',
      name: {
        en: 'Duration (milliseconds) of rumble for info triggers',
      },
      type: 'float',
      default: 400,
    },
    {
      id: 'InfoRumbleWeak',
      name: {
        en: 'Magnitude (0-1) of weak rumble for info triggers',
      },
      type: 'float',
      default: 0.5,
    },
    {
      id: 'InfoRumbleStrong',
      name: {
        en: 'Magnitude (0-1) of strong rumble for info triggers',
      },
      type: 'float',
      default: 0,
    },
    {
      id: 'AlertRumbleDuration',
      name: {
        en: 'Duration (milliseconds) of rumble for alert triggers',
      },
      type: 'float',
      default: 500,
    },
    {
      id: 'AlertRumbleWeak',
      name: {
        en: 'Magnitude (0-1) of weak rumble for alert triggers',
      },
      type: 'float',
      default: 0,
    },
    {
      id: 'AlertRumbleStrong',
      name: {
        en: 'Magnitude (0-1) of strong rumble for alert triggers',
      },
      type: 'float',
      default: 0.5,
    },
    {
      id: 'AlarmRumbleDuration',
      name: {
        en: 'Duration (milliseconds) of rumble for alarm triggers',
      },
      type: 'float',
      default: 750,
    },
    {
      id: 'AlarmRumbleWeak',
      name: {
        en: 'Magnitude (0-1) of weak rumble for alarm triggers',
      },
      type: 'float',
      default: 0.75,
    },
    {
      id: 'AlarmRumbleStrong',
      name: {
        en: 'Magnitude (0-1) of strong rumble for alarm triggers',
      },
      type: 'float',
      default: 0.75,
    },
    {
>>>>>>> df8e6742
      id: 'cactbotWormholeStrat',
      // TODO: maybe need some way to group these kinds of
      // options if we end up having a lot?
      name: {
        en: 'Alex Ultimate: enable cactbot Wormhole strat',
        de: 'Alex Ultimate: aktiviere cactbot Wormhole Strategie',
        fr: 'Alex fatal : activer cactbot pour la strat Wormhole',
        ja: '絶アレキサンダー討滅戦：cactbot「次元断絶のマーチ」ギミック',
        cn: '亚历山大绝境战：cactbot灵泉辅助功能',
        ko: '절 알렉: cactbot 웜홀 공략방식 활성화',
      },
      type: 'checkbox',
      default: false,
    },
    {
      id: 'cactbote8sUptimeKnockbackStrat',
      name: {
        en: 'e8s: enable cactbot Uptime Knockback strat',
        de: 'e8s: aktiviere cactbot Uptime Knockback Strategie',
        fr: 'e8s : activer cactbot pour la strat Uptime Knockback',
        ja: 'エデン零式共鳴編４層：cactbot「ヘヴンリーストライク (ノックバック)」ギミック',
        cn: 'E8S: 启用cactbot的击退提示功能',
        ko: '공명 영웅 4층: cactbot 정확한 타이밍 넉백방지 공략 활성화',
      },
      type: 'checkbox',
      default: false,
    },
  ],
};

UserConfig.registerOptions('raidboss', templateOptions, userFileHandler);<|MERGE_RESOLUTION|>--- conflicted
+++ resolved
@@ -1825,7 +1825,6 @@
       default: 1,
     },
     {
-<<<<<<< HEAD
       id: 'BrowserTTS',
       name: {
         en: 'Use Browser for Text to Speech',
@@ -1834,18 +1833,15 @@
         ja: 'ブラウザでTTS',
         cn: '忽略ACT的设置，使用Cactbot自带的Google TTS功能（需联网）',
         ko: '웹브라우저를 이용해서 TTS 작동시키기',
-=======
+      },
       id: 'RumbleEnabled',
       name: {
         en: 'Enable gamepad rumble for triggers',
->>>>>>> df8e6742
       },
       type: 'checkbox',
       default: false,
     },
     {
-<<<<<<< HEAD
-=======
       id: 'InfoRumbleDuration',
       name: {
         en: 'Duration (milliseconds) of rumble for info triggers',
@@ -1918,7 +1914,6 @@
       default: 0.75,
     },
     {
->>>>>>> df8e6742
       id: 'cactbotWormholeStrat',
       // TODO: maybe need some way to group these kinds of
       // options if we end up having a lot?
